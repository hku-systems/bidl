--- conflicted
+++ resolved
@@ -31,12 +31,6 @@
     protected:
     HotStuffCore *hsc;
     public:
-<<<<<<< HEAD
-    virtual ~PaceMaker() = default;
-    /** Initialize the PaceMaker. A derived class should also call the
-     * default implementation to set `hsc`. */
-    virtual void init(HotStuffCore *_hsc) { hsc = _hsc; }
-=======
     int do_new_consen_prop_count = 0;
 
     virtual ~PaceMaker() = default;
@@ -45,7 +39,6 @@
     virtual void init(HotStuffCore *_hsc) { 
         hsc = _hsc; 
     }
->>>>>>> e0cd5022
     /** Get a promise resolved when the pace maker thinks it is a *good* time
      * to issue new commands. When promise is resolved, the replica should
      * propose the command. */
@@ -127,20 +120,6 @@
     std::vector<block_t> get_parents() override {
         const auto &tails = hsc->get_tails();
         std::vector<block_t> parents{hqc_tail};
-        // TODO: inclusive block chain
-        // auto nparents = tails.size();
-        // if (parent_limit > 0)
-        //     nparents = std::min(nparents, (size_t)parent_limit);
-        // nparents--;
-        // /* add the rest of tails as "uncles/aunts" */
-        // for (const auto &blk: tails)
-        // {
-        //     if (blk != hqc_tail)
-        //     {
-        //         parents.push_back(blk);
-        //         if (!--nparents) break;
-        //     }
-        // }
         return parents;
     }
 };
@@ -248,10 +227,6 @@
     double base_timeout;
     double exp_timeout;
     double prop_delay;
-<<<<<<< HEAD
-    EventContext ec;
-=======
->>>>>>> e0cd5022
     /** QC timer or randomized timeout */
     TimerEvent timer;
     /** the proposer it believes */
@@ -312,35 +287,20 @@
     void do_new_consensus(int x, const std::vector<uint256_t> &cmds) {
         auto blk = hsc->on_propose(cmds, get_parents(), bytearray_t());
         pm_qc_manual.reject();
-<<<<<<< HEAD
-        (pm_qc_manual = hsc->async_qc_finish(blk))
-            .then([this, x]() {
-                HOTSTUFF_LOG_PROTO("Pacemaker: got QC for block %d", x);
-=======
         (pm_qc_manual = hsc->async_qc_finish(blk)).then([this, x]() {
             HOTSTUFF_LOG_PROTO("Pacemaker: got QC for block %d", x);
->>>>>>> e0cd5022
 #ifdef HOTSTUFF_TWO_STEP
-                if (x >= 2) return;
+            if (x >= 2) return;
 #else
-                if (x >= 3) return;
+            if (x >= 3) return;
 #endif
-<<<<<<< HEAD
-                do_new_consensus(x + 1, std::vector<uint256_t>{});
-            });
-=======
             do_new_consensus(x + 1, std::vector<uint256_t>{});
         });
->>>>>>> e0cd5022
     }
 
     void on_exp_timeout(TimerEvent &) {
         if (proposer == hsc->get_id())
             do_new_consensus(0, std::vector<uint256_t>{});
-<<<<<<< HEAD
-        timer = TimerEvent(ec, [this](TimerEvent &){ rotate(); });
-        timer.add(prop_delay);
-=======
 
         timer = TimerEvent(ec, [this](TimerEvent &){ rotate(); });
         timer.add(prop_delay);
@@ -348,7 +308,6 @@
         do_new_consen_prop_count = 3;
         hsc->timer_recv_prop.add(hsc->recv_timeout);
         HOTSTUFF_LOG_INFO("Pacemaker : Start Timer %d", this->hsc->pmaker_count);
->>>>>>> e0cd5022
     }
 
     /* role transitions */
@@ -372,10 +331,7 @@
     void stop_rotate() {
         timer.del();
         HOTSTUFF_LOG_PROTO("Pacemaker: stop rotation at %d", proposer);
-<<<<<<< HEAD
-=======
-
->>>>>>> e0cd5022
+
         pm_qc_finish.reject();
         pm_wait_propose.reject();
         pm_qc_manual.reject();
@@ -383,29 +339,14 @@
         locked = false;
         last_proposed = hsc->get_genesis();
         proposer_update_last_proposed();
-<<<<<<< HEAD
-        if (proposer == hsc->get_id())
-        {
-=======
 
         do_new_consen_prop_count = 4;
 
         if (proposer == hsc->get_id()) {
->>>>>>> e0cd5022
             auto hs = static_cast<hotstuff::HotStuffBase *>(hsc);
             hs->do_elected();
             hs->get_tcall().async_call([this, hs](salticidae::ThreadCall::Handle &) {
                 auto &pending = hs->get_decision_waiting();
-<<<<<<< HEAD
-                if (!pending.size()) return;
-                HOTSTUFF_LOG_PROTO("reproposing pending commands");
-                std::vector<uint256_t> cmds;
-                for (auto &p: pending)
-                    cmds.push_back(p.first);
-                do_new_consensus(0, cmds);
-            });
-        }
-=======
 
                 if (!pending.size()) return;
 
@@ -433,7 +374,6 @@
 
             });
         }
->>>>>>> e0cd5022
     }
 
     protected:
@@ -453,8 +393,7 @@
     }
 
     public:
-    PMRoundRobinProposer(const EventContext &ec,
-                        double base_timeout, double prop_delay):
+    PMRoundRobinProposer(const EventContext &ec, double base_timeout, double prop_delay):
         base_timeout(base_timeout),
         prop_delay(prop_delay),
         ec(ec), proposer(0), rotating(false) {}
@@ -471,11 +410,8 @@
     }
 
     promise_t beat() override {
-<<<<<<< HEAD
-=======
         HOTSTUFF_LOG_PROTO("Pacmaker : beat()");
 
->>>>>>> e0cd5022
         if (!rotating && proposer == hsc->get_id())
         {
             promise_t pm;
@@ -497,12 +433,7 @@
 };
 
 struct PaceMakerRR: public PMHighTail, public PMRoundRobinProposer {
-<<<<<<< HEAD
-    PaceMakerRR(EventContext ec, int32_t parent_limit,
-                double base_timeout = 1, double prop_delay = 1):
-=======
     PaceMakerRR(EventContext ec, int32_t parent_limit, double base_timeout = 1, double prop_delay = 1):
->>>>>>> e0cd5022
         PMHighTail(parent_limit),
         PMRoundRobinProposer(ec, base_timeout, prop_delay) {}
 
